module Distribution.Server.Packages.ChangeLog (
    isChangeLogFile
  ) where


import System.FilePath (splitExtension)
import Data.Char as Char

<<<<<<< HEAD

findChangeLog :: PkgInfo -> TarIndex -> Maybe (TarEntryOffset, String)
findChangeLog pkg index = do
    let topdir = display (packageId pkg)
    TarIndex.TarDir fnames <- TarIndex.lookup index topdir
    listToMaybe
      [ (offset, fname')
      | (fname, _) <- fnames
      , isChangelogFile fname
      , let fname' = topdir </> fname
      , Just (TarIndex.TarFileEntry offset) <- [TarIndex.lookup index fname'] ]
=======
isChangeLogFile :: FilePath -> Bool
isChangeLogFile fname = map Char.toLower base `elem` basenames
                        && ext `elem` extensions
>>>>>>> 0a9da973
  where
    (base, ext) = splitExtension fname
    basenames  = ["changelog", "change_log", "changes"]
    extensions = ["", ".txt", ".md", ".markdown"]<|MERGE_RESOLUTION|>--- conflicted
+++ resolved
@@ -6,23 +6,10 @@
 import System.FilePath (splitExtension)
 import Data.Char as Char
 
-<<<<<<< HEAD
 
-findChangeLog :: PkgInfo -> TarIndex -> Maybe (TarEntryOffset, String)
-findChangeLog pkg index = do
-    let topdir = display (packageId pkg)
-    TarIndex.TarDir fnames <- TarIndex.lookup index topdir
-    listToMaybe
-      [ (offset, fname')
-      | (fname, _) <- fnames
-      , isChangelogFile fname
-      , let fname' = topdir </> fname
-      , Just (TarIndex.TarFileEntry offset) <- [TarIndex.lookup index fname'] ]
-=======
 isChangeLogFile :: FilePath -> Bool
 isChangeLogFile fname = map Char.toLower base `elem` basenames
                         && ext `elem` extensions
->>>>>>> 0a9da973
   where
     (base, ext) = splitExtension fname
     basenames  = ["changelog", "change_log", "changes"]
