--- conflicted
+++ resolved
@@ -10,11 +10,7 @@
   , categorySplit,
   ) where
 
-<<<<<<< HEAD
-import Data.Maybe (catMaybes, isJust)
-=======
-import Data.Maybe (catMaybes, maybeToList)
->>>>>>> 7cced079
+import Data.Maybe (catMaybes, isJust, maybeToList)
 import Control.Monad (guard)
 import Data.Char (toLower, isSpace)
 import qualified Data.Map as Map
