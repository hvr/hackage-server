--- conflicted
+++ resolved
@@ -265,16 +265,7 @@
     crypto-api >= 0.12 && < 0.13,
     pureMD5    >= 0.2,
     xhtml      >= 3000.1,
-<<<<<<< HEAD
     aeson      >= 0.6.2,
-=======
-    -- The instances created by deriveJSON in later versions of Aeson are
-    -- different from the instances created by this version; this would be ok
-    -- if we only used the Aeson-created instance, but we also hand-create
-    -- JSON in various places (for instance, in 'putUserDetails' in the import
-    -- client).
-    aeson      == 0.6.1.*,
->>>>>>> 0a9da973
     unordered-containers >= 0.2.3.0,
     rss        >= 3000.2.0.3,
     HaXml      >= 1.24,
@@ -365,12 +356,7 @@
     network,  HTTP,
     Cabal,
     safecopy, cereal, binary, mtl,
-<<<<<<< HEAD
     aeson >= 0.6.1.0,
-=======
-    -- See comment above why we insist on this version of Aeson
-    aeson == 0.6.1.*,
->>>>>>> 0a9da973
     random,
     unix,
     -- Runtime dependency only:
